--- conflicted
+++ resolved
@@ -49,16 +49,16 @@
 
 mutable struct SMCState <: SamplerState
     logevidence        ::   Vector{Float64}
-    vi                 ::   VarInfo
+    vi                 ::   TypedVarInfo
     vnames             ::   Vector{Symbol}
     final_logevidence  ::   Float64
 end
 
-SMCState() = SMCState(Float64[], VarInfo(), Symbol[], 0.0)
+SMCState(model::Model) = SMCState(Float64[], VarInfo(model), Symbol[], 0.0)
 
 function Sampler(alg::SMC, model::Model, s::Selector)
     dict = Dict{Symbol, Any}()
-    state = SMCState()
+    state = SMCState(model)
     return Sampler{SMC,SMCState}(alg, dict, s, state)
 end
 
@@ -85,7 +85,7 @@
     set_retained_vns_del_by_spl!(spl.state.vi, spl)
     resetlogp!(spl.state.vi)
 
-    push!(particles, spl.alg.n_particles, spl, spl.state.vi)
+    push!(particles, spl.alg.n_particles, spl, empty!(spl.state.vi))
 
     while consume(particles) != Val{:done}
       ess = effectiveSampleSize(particles)
@@ -99,12 +99,7 @@
     indx = randcat(Ws)
     push!(spl.state.logevidence, particles.logE)
 
-<<<<<<< HEAD
-    params = particles[indx].vi
-=======
-    particles = ParticleContainer{Trace}(model)
-    push!(particles, spl.alg.n_particles, spl, empty!(VarInfo(model)))
->>>>>>> 7f4f894c
+    params = particles[indx].vi[spl]
 
     # update the master vi.
     return transition(params, spl, Ws[indx], particles.logE)
@@ -159,7 +154,6 @@
 
 PGState() = PGState(Float64[], VarInfo(), Symbol[], 0.0)
 
-<<<<<<< HEAD
 """
     Sampler(alg::PG, model::Model, s::Selector)
 
@@ -178,11 +172,8 @@
     ::Integer; # Note: This function doesn't use the N argument.
     kwargs...
 )
-    particles = ParticleContainer{Trace}(model)
-=======
-function step(model, spl::Sampler{<:PG}, vi::VarInfo)
-    particles = ParticleContainer{Trace{typeof(spl), typeof(vi), typeof(model)}}(model)
->>>>>>> 7f4f894c
+    particles = ParticleContainer{Trace{typeof(spl),
+        typeof(spl.state.vi), typeof(model)}}(model)
 
     spl.state.vi.num_produce = 0;  # Reset num_produce before new sweep\.
     ref_particle = isempty(spl.state.vi) ?
@@ -206,53 +197,10 @@
     ## pick a particle to be retained.
     Ws, _ = weights(particles)
     indx = randcat(Ws)
-<<<<<<< HEAD
     push!(spl.state.logevidence, particles.logE)
-=======
-    push!(spl.info[:logevidence], particles.logE)
-
-    return particles[indx].vi, true
-end
-
-function sample(  model::Model,
-                  alg::PG;
-                  save_state=false,         # flag for state saving
-                  resume_from=nothing,      # chain to continue
-                  reuse_spl_n=0             # flag for spl re-using
-                )
-
-    spl = reuse_spl_n > 0 ?
-          resume_from.info[:spl] :
-          Sampler(alg)
-    if resume_from != nothing
-        spl.selector = resume_from.info[:spl].selector
-    end
-    @assert typeof(spl.alg) == typeof(alg) "[Turing] alg type mismatch; please use resume() to re-use spl"
-
-    n = reuse_spl_n > 0 ?
-        reuse_spl_n :
-        alg.n_iters
-    samples = Vector{Sample}()
-
-    ## custom resampling function for pgibbs
-    ## re-inserts reteined particle after each resampling step
-    time_total = zero(Float64)
-
-    vi = resume_from == nothing ?
-        empty!(VarInfo(model)) :
-        resume_from.info[:vi]
-
-    pm = nothing
-    PROGRESS[] && (spl.info[:progress] = ProgressMeter.Progress(n, 1, "[PG] Sampling...", 0))
-
-    for i = 1:n
-        time_elapsed = @elapsed vi, _ = step(model, spl, vi)
-        push!(samples, Sample(vi))
-        samples[i].value[:elapsed] = time_elapsed
->>>>>>> 7f4f894c
 
     # Extract the VarInfo from the retained particle.
-    params = particles[indx].vi
+    params = particles[indx].vi[spl]
 
     return transition(params, spl, Ws[indx], particles.logE)
 end
