--- conflicted
+++ resolved
@@ -103,12 +103,8 @@
 # now simplified: `sample` and `run` are merged into one function.
 function sample(model::Function, alg::Union{HMC, HMCDA}, chunk_size::Int)
   global CHUNKSIZE = chunk_size;
-<<<<<<< HEAD
-  global sampler = HMCSampler{typeof(alg)}(alg);
+  spl = HMCSampler{typeof(alg)}(alg);
   alg_str = isa(alg, HMC) ? "HMC" : "HMCDA"
-=======
-  spl = HMCSampler{HMC}(alg);
->>>>>>> 49592f25
 
   # initialization
   n =  spl.alg.n_samples
